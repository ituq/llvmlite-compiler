--- conflicted
+++ resolved
@@ -266,12 +266,6 @@
   | Icmp (condition, ty, a, b)->
   let a_x86, b_x86 = x86operand_of_lloperand a ctxt, x86operand_of_lloperand b ctxt in
   let conditon_x86 = compile_cnd condition in
-<<<<<<< HEAD
-  [(Movq,[b_x86; Reg Rax]);(Cmpq, [a_x86;Reg Rax]); (Set conditon_x86, [lookup ctxt.layout uid])]
-  | Alloca typ -> [(Subq, [Imm (Lit (Int64.of_int (size_ty ctxt.tdecls typ))); ~%Rsp]); write_to_uid ~%Rsp uid]
-  | Call (Void, fun_ptr, args) -> call_helper fun_ptr args
-  | Call (_, fun_ptr, args) -> (call_helper fun_ptr args) @ [write_to_uid (~%Rax) uid] (*doesnt handel/check for invalid functions/return types*)
-=======
   let dest = lookup ctxt.layout uid in
   [(Movq,[a_x86; Reg Rax]);
    (Cmpq, [b_x86;Reg Rax]);
@@ -279,7 +273,6 @@
    (Set conditon_x86, [Reg Rax]);
    (Movq, [Reg Rax; dest])]
   | Alloca t -> [(Subq, [Imm (Lit (Int64.of_int (size_ty ctxt.tdecls t))); ~%Rsp]); write_to_uid ~%Rsp uid]
->>>>>>> 179393a9
   | _ -> failwith "compile_insn not implemented"
 
 
